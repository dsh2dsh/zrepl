package logging

import (
	"context"
	"crypto/tls"
	"crypto/x509"
	"log/syslog"
	"os"

	"github.com/mattn/go-isatty"
	"github.com/pkg/errors"

	"github.com/zrepl/zrepl/config"
	"github.com/zrepl/zrepl/daemon/logging/trace"
	"github.com/zrepl/zrepl/logger"
	"github.com/zrepl/zrepl/tlsconf"
)

func OutletsFromConfig(in config.LoggingOutletEnumList) (*logger.Outlets, error) {

	outlets := logger.NewOutlets()

	if len(in) == 0 {
		// Default config
		out := WriterOutlet{&HumanFormatter{}, os.Stdout}
		outlets.Add(out, logger.Warn)
		return outlets, nil
	}

	var syslogOutlets, stdoutOutlets int
	for lei, le := range in {

		outlet, minLevel, err := ParseOutlet(le)
		if err != nil {
			return nil, errors.Wrapf(err, "cannot parse outlet #%d", lei)
		}
		var _ logger.Outlet = WriterOutlet{}
		var _ logger.Outlet = &SyslogOutlet{}
		switch outlet.(type) {
		case *SyslogOutlet:
			syslogOutlets++
		case WriterOutlet:
			stdoutOutlets++
		}

		outlets.Add(outlet, minLevel)

	}

	if syslogOutlets > 1 {
		return nil, errors.Errorf("can only define one 'syslog' outlet")
	}
	if stdoutOutlets > 1 {
		return nil, errors.Errorf("can only define one 'stdout' outlet")
	}

	return outlets, nil

}

type Subsystem string

const (
	SubsysMeta         Subsystem = "meta"
	SubsysJob          Subsystem = "job"
	SubsysReplication  Subsystem = "repl"
	SubsysEndpoint     Subsystem = "endpoint"
	SubsysPruning      Subsystem = "pruning"
	SubsysSnapshot     Subsystem = "snapshot"
	SubsysHooks        Subsystem = "hook"
	SubsysTransport    Subsystem = "transport"
	SubsysTransportMux Subsystem = "transportmux"
	SubsysRPC          Subsystem = "rpc"
	SubsysRPCControl   Subsystem = "rpc.ctrl"
	SubsysRPCData      Subsystem = "rpc.data"
	SubsysZFSCmd       Subsystem = "zfs.cmd"
	SubsysTraceData    Subsystem = "trace.data"
	SubsysPlatformtest Subsystem = "platformtest"
)

var AllSubsystems = []Subsystem{
	SubsysMeta,
	SubsysJob,
	SubsysReplication,
	SubsysEndpoint,
	SubsysPruning,
	SubsysSnapshot,
	SubsysHooks,
	SubsysTransport,
	SubsysTransportMux,
	SubsysRPC,
	SubsysRPCControl,
	SubsysRPCData,
	SubsysZFSCmd,
	SubsysTraceData,
	SubsysPlatformtest,
}

type injectedField struct {
	field  string
	value  interface{}
	parent *injectedField
}

func WithInjectedField(ctx context.Context, field string, value interface{}) context.Context {
	var parent *injectedField
	parentI := ctx.Value(contextKeyInjectedField)
	if parentI != nil {
		parent = parentI.(*injectedField)
	}
	// TODO sanity-check `field` now
	this := &injectedField{field, value, parent}
	return context.WithValue(ctx, contextKeyInjectedField, this)
}

func iterInjectedFields(ctx context.Context, cb func(field string, value interface{})) {
	injI := ctx.Value(contextKeyInjectedField)
	if injI == nil {
		return
	}
	inj := injI.(*injectedField)
	for ; inj != nil; inj = inj.parent {
		cb(inj.field, inj.value)
	}
}

type SubsystemLoggers map[Subsystem]logger.Logger

func SubsystemLoggersWithUniversalLogger(l logger.Logger) SubsystemLoggers {
	loggers := make(SubsystemLoggers)
	for _, s := range AllSubsystems {
		loggers[s] = l
	}
	return loggers
}

func WithLoggers(ctx context.Context, loggers SubsystemLoggers) context.Context {
	return context.WithValue(ctx, contextKeyLoggers, loggers)
}

func GetLoggers(ctx context.Context) SubsystemLoggers {
	loggers, ok := ctx.Value(contextKeyLoggers).(SubsystemLoggers)
	if !ok {
		return nil
	}
	return loggers
}

func GetLogger(ctx context.Context, subsys Subsystem) logger.Logger {
	return getLoggerImpl(ctx, subsys, true)
}

func getLoggerImpl(ctx context.Context, subsys Subsystem, panicIfEnded bool) logger.Logger {
	loggers, ok := ctx.Value(contextKeyLoggers).(SubsystemLoggers)
	if !ok || loggers == nil {
		return logger.NewNullLogger()
	}
	l, ok := loggers[subsys]
	if !ok {
		return logger.NewNullLogger()
	}

	l = l.WithField(SubsysField, subsys)

	l = l.WithField(SpanField, trace.GetSpanStackOrDefault(ctx, *trace.StackKindId, "NOSPAN"))

	fields := make(logger.Fields)
	iterInjectedFields(ctx, func(field string, value interface{}) {
		fields[field] = value
	})
	l = l.WithFields(fields)

	return l
}

func parseLogFormat(i interface{}) (f EntryFormatter, err error) {
	var is string
	switch j := i.(type) {
	case string:
		is = j
	default:
		return nil, errors.Errorf("invalid log format: wrong type: %T", i)
	}

	switch is {
	case "human":
		return &HumanFormatter{}, nil
	case "logfmt":
		return &LogfmtFormatter{}, nil
	case "json":
		return &JSONFormatter{}, nil
	default:
		return nil, errors.Errorf("invalid log format: '%s'", is)
	}

}

func ParseOutlet(in config.LoggingOutletEnum) (o logger.Outlet, level logger.Level, err error) {

	parseCommon := func(common config.LoggingOutletCommon) (logger.Level, EntryFormatter, error) {
		if common.Level == "" || common.Format == "" {
			return 0, nil, errors.Errorf("must specify 'level' and 'format' field")
		}

		minLevel, err := logger.ParseLevel(common.Level)
		if err != nil {
			return 0, nil, errors.Wrap(err, "cannot parse 'level' field")
		}
		formatter, err := parseLogFormat(common.Format)
		if err != nil {
			return 0, nil, errors.Wrap(err, "cannot parse 'formatter' field")
		}
		return minLevel, formatter, nil
	}

	var f EntryFormatter

	switch v := in.Ret.(type) {
	case *config.StdoutLoggingOutlet:
		level, f, err = parseCommon(v.LoggingOutletCommon)
		if err != nil {
			break
		}
		o, err = parseStdoutOutlet(v, f)
	case *config.TCPLoggingOutlet:
		level, f, err = parseCommon(v.LoggingOutletCommon)
		if err != nil {
			break
		}
		o, err = parseTCPOutlet(v, f)
	case *config.SyslogLoggingOutlet:
		level, f, err = parseCommon(v.LoggingOutletCommon)
		if err != nil {
			break
		}
		o, err = parseSyslogOutlet(v, f)
	case *config.FileLoggingOutlet:
		level, f, err = parseCommon(v.LoggingOutletCommon)
		if err != nil {
			break
		}
		o, err = parseFileOutlet(v, f)
	default:
		panic(v)
	}
	return o, level, err
}

func parseStdoutOutlet(in *config.StdoutLoggingOutlet, formatter EntryFormatter) (WriterOutlet, error) {
	flags := MetadataAll
	writer := os.Stdout
	if !isatty.IsTerminal(writer.Fd()) && !in.Time {
		flags &= ^MetadataTime
	}
	if isatty.IsTerminal(writer.Fd()) && !in.Color {
		flags &= ^MetadataColor
	}

	formatter.SetMetadataFlags(flags)
	return WriterOutlet{
		formatter,
		os.Stdout,
	}, nil
}

func parseTCPOutlet(in *config.TCPLoggingOutlet, formatter EntryFormatter) (out *TCPOutlet, err error) {
	var tlsConfig *tls.Config
	if in.TLS != nil {
		tlsConfig, err = func(m *config.TCPLoggingOutletTLS, host string) (*tls.Config, error) {
			clientCert, err := tls.LoadX509KeyPair(m.Cert, m.Key)
			if err != nil {
				return nil, errors.Wrap(err, "cannot load client cert")
			}

			var rootCAs *x509.CertPool
			if m.CA == "" {
				if rootCAs, err = x509.SystemCertPool(); err != nil {
					return nil, errors.Wrap(err, "cannot open system cert pool")
				}
			} else {
				rootCAs, err = tlsconf.ParseCAFile(m.CA)
				if err != nil {
					return nil, errors.Wrap(err, "cannot parse CA cert")
				}
			}
			if rootCAs == nil {
				panic("invariant violated")
			}

			return tlsconf.ClientAuthClient(host, rootCAs, clientCert)
		}(in.TLS, in.Address)
		if err != nil {
			return nil, errors.New("cannot not parse TLS config in field 'tls'")
		}
	}

	formatter.SetMetadataFlags(MetadataAll)
	return NewTCPOutlet(formatter, in.Net, in.Address, tlsConfig, in.RetryInterval), nil

}

func parseSyslogOutlet(in *config.SyslogLoggingOutlet, formatter EntryFormatter) (out *SyslogOutlet, err error) {
	out = &SyslogOutlet{}
	out.Formatter = formatter
	out.Formatter.SetMetadataFlags(MetadataNone)
	out.Facility = syslog.Priority(*in.Facility)
	out.RetryInterval = in.RetryInterval
	return out, nil
}

func parseFileOutlet(
	in *config.FileLoggingOutlet, formatter EntryFormatter,
) (*FileOutlet, error) {
	flags := MetadataNone
	if in.Time {
		flags |= MetadataTime
	}
	if in.LogLevel {
		flags |= MetadataLevel
	}

	formatter.SetMetadataFlags(flags)
	outlet := FileOutlet{
		filename:  in.FileName,
		formatter: formatter,
	}

<<<<<<< HEAD
=======
	if in.Template != "" {
		if err := outlet.ParseTemplate(in.Template); err != nil {
			return nil, err
		}
	}

>>>>>>> 9f5c1d12
	if err := outlet.Open(); err != nil {
		return nil, err
	}

	return &outlet, nil
}<|MERGE_RESOLUTION|>--- conflicted
+++ resolved
@@ -325,15 +325,12 @@
 		formatter: formatter,
 	}
 
-<<<<<<< HEAD
-=======
 	if in.Template != "" {
 		if err := outlet.ParseTemplate(in.Template); err != nil {
 			return nil, err
 		}
 	}
 
->>>>>>> 9f5c1d12
 	if err := outlet.Open(); err != nil {
 		return nil, err
 	}
