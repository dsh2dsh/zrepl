--- conflicted
+++ resolved
@@ -584,31 +584,20 @@
 					}
 				}
 			}
-<<<<<<< HEAD
-		}
-		if target.prev == -1 || target.cur == -1 {
+			if target.prev == -1 || target.cur == -1 {
+				f.debug(
+					"no correlation possible between previous attempt and this attempt's plan")
+				f.planning.err = newTimedError(errors.New(
+					"cannot correlate previously failed attempt to current plan"),
+					time.Now())
+				return
+			}
+
+			f.planned.steps = f.planned.steps[0:target.cur]
 			f.debug(
-				"no correlation possible between previous attempt and this attempt's plan")
-			f.planning.err = newTimedError(errors.New(
-				"cannot correlate previously failed attempt to current plan"),
-				time.Now())
-			return
-		}
-
-		f.planned.steps = f.planned.steps[0:target.cur]
-		f.debug("found correlation, new steps are len(fs.planned.steps) = %d",
-			len(f.planned.steps))
-=======
-			if target.prev == -1 || target.cur == -1 {
-				f.debug("no correlation possible between previous attempt and this attempt's plan")
-				f.planning.err = newTimedError(fmt.Errorf("cannot correlate previously failed attempt to current plan"), time.Now())
-				return
-			}
-
-			f.planned.steps = f.planned.steps[0:target.cur]
-			f.debug("found correlation, new steps are len(fs.planned.steps) = %d", len(f.planned.steps))
-		}
->>>>>>> affe00ae
+				"found correlation, new steps are len(fs.planned.steps) = %d",
+				len(f.planned.steps))
+		}
 	} else {
 		f.debug(
 			"previous attempt does not exist or did not finish planning, no correlation possible, taking this attempt's plan as is")
@@ -670,15 +659,13 @@
 						parentHasNoSteps, parentFirstStepIsIncremental,
 						parentHasTakenAtLeastOneSuccessfulStep)
 
-<<<<<<< HEAD
+					// If the parent is a placeholder on the sender, `parentHasNoSteps` is
+					// true because we plan no steps for sender placeholders. The receiver
+					// will create the necessary placeholders when they start receiving
+					// the first non-placeholder child filesystem.
 					parentPresentOnReceiver := parentHasNoSteps ||
 						parentFirstStepIsIncremental ||
 						parentHasTakenAtLeastOneSuccessfulStep
-=======
-					// If the parent is a placeholder on the sender, `parentHasNoSteps` is true because we plan no steps for sender placeholders.
-					// The receiver will create the necessary placeholders when they start receiving the first non-placeholder child filesystem.
-					parentPresentOnReceiver := parentHasNoSteps || parentFirstStepIsIncremental || parentHasTakenAtLeastOneSuccessfulStep
->>>>>>> affe00ae
 
 					allParentsPresentOnReceiver = allParentsPresentOnReceiver &&
 						parentPresentOnReceiver // no shadow
